--- conflicted
+++ resolved
@@ -49,11 +49,7 @@
 	private final Type[] types;
 	private final Object[] values;
 	private final Map<String, TypedValue> namedParameters;
-<<<<<<< HEAD
-	private final Map namedParameterLocMap;
-=======
 	private final Map<String, int[]> namedParameterLocMap;
->>>>>>> ae3f1117
 
 	public SubselectOneToManyLoader(
 			QueryableCollection persister, 
