/*
 * Hibernate, Relational Persistence for Idiomatic Java
 *
 * License: GNU Lesser General Public License (LGPL), version 2.1 or later.
 * See the lgpl.txt file in the root directory or <http://www.gnu.org/licenses/lgpl-2.1.html>.
 */
package org.hibernate.dialect.pagination;

/**
 * A {@link LimitHandler} for older versions of Informix, Ingres,
 * and TimesTen, which supported the syntax {@code SELECT FIRST n}.
 * Note that this syntax does not allow specification of an offset.
 *
 * @author Chris Cranford
 */
public class FirstLimitHandler extends AbstractNoOffsetLimitHandler {

	public static final FirstLimitHandler INSTANCE = new FirstLimitHandler(false);

<<<<<<< HEAD
	public FirstLimitHandler(boolean variableLimit) {
		super(variableLimit);
=======
	private FirstLimitHandler() {
		// NOOP
>>>>>>> 99a4edfa
	}

	@Override
	protected String limitClause() {
		return " first ?";
	}

	@Override
	protected String insert(String first, String sql) {
		return insertAfterSelect( first, sql );
	}

	@Override
	public boolean bindLimitParametersFirst() {
		return true;
	}

}<|MERGE_RESOLUTION|>--- conflicted
+++ resolved
@@ -17,13 +17,8 @@
 
 	public static final FirstLimitHandler INSTANCE = new FirstLimitHandler(false);
 
-<<<<<<< HEAD
 	public FirstLimitHandler(boolean variableLimit) {
 		super(variableLimit);
-=======
-	private FirstLimitHandler() {
-		// NOOP
->>>>>>> 99a4edfa
 	}
 
 	@Override
@@ -40,5 +35,4 @@
 	public boolean bindLimitParametersFirst() {
 		return true;
 	}
-
 }