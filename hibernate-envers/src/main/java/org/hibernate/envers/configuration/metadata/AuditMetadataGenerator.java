/*
 * Hibernate, Relational Persistence for Idiomatic Java
 *
 * Copyright (c) 2008, Red Hat Middleware LLC or third-party contributors as
 * indicated by the @author tags or express copyright attribution
 * statements applied by the authors.  All third-party contributions are
 * distributed under license by Red Hat Middleware LLC.
 *
 * This copyrighted material is made available to anyone wishing to use, modify,
 * copy, or redistribute it subject to the terms and conditions of the GNU
 * Lesser General Public License, as published by the Free Software Foundation.
 *
 * This program is distributed in the hope that it will be useful,
 * but WITHOUT ANY WARRANTY; without even the implied warranty of MERCHANTABILITY
 * or FITNESS FOR A PARTICULAR PURPOSE.  See the GNU Lesser General Public License
 * for more details.
 *
 * You should have received a copy of the GNU Lesser General Public License
 * along with this distribution; if not, write to:
 * Free Software Foundation, Inc.
 * 51 Franklin Street, Fifth Floor
 * Boston, MA  02110-1301  USA
 */
package org.hibernate.envers.configuration.metadata;
<<<<<<< HEAD
import java.util.HashMap;
import java.util.Iterator;
import java.util.Map;
=======
>>>>>>> 07a0b293

import org.dom4j.Element;
import org.jboss.logging.Logger;

import org.hibernate.MappingException;
import org.hibernate.cfg.Configuration;
import org.hibernate.envers.RelationTargetAuditMode;
import org.hibernate.envers.configuration.AuditEntitiesConfiguration;
import org.hibernate.envers.configuration.GlobalConfiguration;
import org.hibernate.envers.configuration.metadata.reader.ClassAuditingData;
import org.hibernate.envers.configuration.metadata.reader.PropertyAuditingData;
import org.hibernate.envers.entities.EntityConfiguration;
import org.hibernate.envers.entities.IdMappingData;
import org.hibernate.envers.entities.mapper.CompositeMapperBuilder;
import org.hibernate.envers.entities.mapper.ExtendedPropertyMapper;
import org.hibernate.envers.entities.mapper.MultiPropertyMapper;
import org.hibernate.envers.entities.mapper.SubclassPropertyMapper;
import org.hibernate.envers.internal.EnversMessageLogger;
import org.hibernate.envers.strategy.AuditStrategy;
import org.hibernate.envers.strategy.ValidityAuditStrategy;
import org.hibernate.envers.tools.StringTools;
import org.hibernate.envers.tools.Triple;
<<<<<<< HEAD
import org.hibernate.mapping.Collection;
import org.hibernate.mapping.Join;
import org.hibernate.mapping.PersistentClass;
import org.hibernate.mapping.Property;
import org.hibernate.mapping.Table;
import org.hibernate.mapping.Value;
import org.hibernate.type.CollectionType;
import org.hibernate.type.ComponentType;
import org.hibernate.type.ManyToOneType;
import org.hibernate.type.OneToOneType;
import org.hibernate.type.TimestampType;
import org.hibernate.type.Type;
=======
import org.hibernate.mapping.*;
import org.hibernate.type.*;
import org.jboss.logging.Logger;
>>>>>>> 07a0b293

import java.util.HashMap;
import java.util.Iterator;
import java.util.Map;

/**
 * @author Adam Warski (adam at warski dot org)
 * @author Sebastian Komander
 * @author Tomasz Bech
 * @author Stephanie Pau at Markit Group Plc
 * @author Hern&aacute;n Chanfreau
 * @author Lukasz Antoniak (lukasz dot antoniak at gmail dot com)
 * @author Michal Skowronek (mskowr at o2 dot pl)
 */
public final class AuditMetadataGenerator {

    public static final EnversMessageLogger LOG = Logger.getMessageLogger(EnversMessageLogger.class, AuditMetadataGenerator.class.getName());

    private final Configuration cfg;
    private final GlobalConfiguration globalCfg;
    private final AuditEntitiesConfiguration verEntCfg;
    private final AuditStrategy auditStrategy;
    private final Element revisionInfoRelationMapping;

    /*
     * Generators for different kinds of property values/types.
     */
    private final BasicMetadataGenerator basicMetadataGenerator;
	private final ComponentMetadataGenerator componentMetadataGenerator;
    private final IdMetadataGenerator idMetadataGenerator;
    private final ToOneRelationMetadataGenerator toOneRelationMetadataGenerator;

    /*
     * Here information about already generated mappings will be accumulated.
     */
    private final Map<String, EntityConfiguration> entitiesConfigurations;
    private final Map<String, EntityConfiguration> notAuditedEntitiesConfigurations;

    private final AuditEntityNameRegister auditEntityNameRegister;

    // Map entity name -> (join descriptor -> element describing the "versioned" join)
    private final Map<String, Map<Join, Element>> entitiesJoins;

    public AuditMetadataGenerator(Configuration cfg, GlobalConfiguration globalCfg,
                                  AuditEntitiesConfiguration verEntCfg,
                                  AuditStrategy auditStrategy,
                                  Element revisionInfoRelationMapping,
                                  AuditEntityNameRegister auditEntityNameRegister) {
        this.cfg = cfg;
        this.globalCfg = globalCfg;
        this.verEntCfg = verEntCfg;
        this.auditStrategy = auditStrategy;
        this.revisionInfoRelationMapping = revisionInfoRelationMapping;

        this.basicMetadataGenerator = new BasicMetadataGenerator();
		this.componentMetadataGenerator = new ComponentMetadataGenerator(this);
        this.idMetadataGenerator = new IdMetadataGenerator(this);
        this.toOneRelationMetadataGenerator = new ToOneRelationMetadataGenerator(this);

        this.auditEntityNameRegister = auditEntityNameRegister;

        entitiesConfigurations = new HashMap<String, EntityConfiguration>();
        notAuditedEntitiesConfigurations = new HashMap<String, EntityConfiguration>();
        entitiesJoins = new HashMap<String, Map<Join, Element>>();
    }

    /**
     * Clones the revision info relation mapping, so that it can be added to other mappings. Also, the name of
     * the property and the column are set properly.
     * @return A revision info mapping, which can be added to other mappings (has no parent).
     */
    private Element cloneAndSetupRevisionInfoRelationMapping() {
        Element rev_mapping = (Element) revisionInfoRelationMapping.clone();
        rev_mapping.addAttribute("name", verEntCfg.getRevisionFieldName());

        MetadataTools.addOrModifyColumn(rev_mapping, verEntCfg.getRevisionFieldName());

        return rev_mapping;
    }

    void addRevisionInfoRelation(Element any_mapping) {
        any_mapping.add(cloneAndSetupRevisionInfoRelationMapping());
    }

    void addRevisionType(Element any_mapping) {
        Element revTypeProperty = MetadataTools.addProperty(any_mapping, verEntCfg.getRevisionTypePropName(),
                verEntCfg.getRevisionTypePropType(), true, false);
        revTypeProperty.addAttribute("type", "org.hibernate.envers.entities.RevisionTypeType");

        // Adding the end revision, if appropriate
        addEndRevision(any_mapping);
    }

    private void addEndRevision(Element any_mapping ) {
        // Add the end-revision field, if the appropriate strategy is used.
        if (auditStrategy instanceof ValidityAuditStrategy) {
            Element end_rev_mapping = (Element) revisionInfoRelationMapping.clone();
            end_rev_mapping.setName("many-to-one");
            end_rev_mapping.addAttribute("name", verEntCfg.getRevisionEndFieldName());
            MetadataTools.addOrModifyColumn(end_rev_mapping, verEntCfg.getRevisionEndFieldName());

            any_mapping.add(end_rev_mapping);

            if (verEntCfg.isRevisionEndTimestampEnabled()) {
            	// add a column for the timestamp of the end revision
            	String revisionInfoTimestampSqlType = TimestampType.INSTANCE.getName();
            	Element timestampProperty = MetadataTools.addProperty(any_mapping, verEntCfg.getRevisionEndTimestampFieldName(), revisionInfoTimestampSqlType, true, true, false);
            	MetadataTools.addColumn(timestampProperty, verEntCfg.getRevisionEndTimestampFieldName(), 0, 0, 0, null, null, null);
            }
        }
    }

	private void addValueInFirstPass(Element parent, Value value, CompositeMapperBuilder currentMapper, String entityName,
									 EntityXmlMappingData xmlMappingData, PropertyAuditingData propertyAuditingData, boolean insertable, boolean processModifiedFlag) {
		Type type = value.getType();

		if (basicMetadataGenerator.addBasic(parent, propertyAuditingData, value, currentMapper, insertable, false)) {
			// The property was mapped by the basic generator.
		} else if (type instanceof ComponentType) {
			componentMetadataGenerator.addComponent(parent, propertyAuditingData, value, currentMapper,
					entityName, xmlMappingData, true);
		} else {
			if (!processedInSecondPass(type)) {
				// If we got here in the first pass, it means the basic mapper didn't map it, and none of the
				// above branches either.
				throwUnsupportedTypeException(type, entityName, propertyAuditingData.getName());
			}
			return;
		}
		addModifiedFlagIfNeeded(parent, propertyAuditingData, processModifiedFlag);
	}

	private boolean processedInSecondPass(Type type) {
		return type instanceof ComponentType || type instanceof ManyToOneType ||
				type instanceof OneToOneType || type instanceof CollectionType;
	}

	private void addValueInSecondPass(Element parent, Value value, CompositeMapperBuilder currentMapper, String entityName,
									  EntityXmlMappingData xmlMappingData, PropertyAuditingData propertyAuditingData,
									  boolean insertable, boolean processModifiedFlag) {
		Type type = value.getType();

		if (type instanceof ComponentType) {
			componentMetadataGenerator.addComponent(parent, propertyAuditingData, value, currentMapper,
					entityName, xmlMappingData, false);
			return;// mod flag field has been already generated in first pass
		} else if (type instanceof ManyToOneType) {
			toOneRelationMetadataGenerator.addToOne(parent, propertyAuditingData, value, currentMapper,
					entityName, insertable);
		} else if (type instanceof OneToOneType) {
			toOneRelationMetadataGenerator.addOneToOneNotOwning(propertyAuditingData, value,
					currentMapper, entityName);
		} else if (type instanceof CollectionType) {
			CollectionMetadataGenerator collectionMetadataGenerator = new CollectionMetadataGenerator(this,
					(Collection) value, currentMapper, entityName, xmlMappingData,
					propertyAuditingData);
			collectionMetadataGenerator.addCollection();
		} else {
			return;
		}
		addModifiedFlagIfNeeded(parent, propertyAuditingData, processModifiedFlag);
	}

	private void addModifiedFlagIfNeeded(Element parent, PropertyAuditingData propertyAuditingData, boolean processModifiedFlag) {
		if (processModifiedFlag && propertyAuditingData.isUsingModifiedFlag()) {
			MetadataTools.addModifiedFlagProperty(parent,
					propertyAuditingData.getName(),
					globalCfg.getModifiedFlagSuffix());
		}
	}

	void addValue(Element parent, Value value, CompositeMapperBuilder currentMapper, String entityName,
				  EntityXmlMappingData xmlMappingData, PropertyAuditingData propertyAuditingData,
				  boolean insertable, boolean firstPass, boolean processModifiedFlag) {
		if (firstPass) {
			addValueInFirstPass(parent, value, currentMapper, entityName,
					xmlMappingData, propertyAuditingData, insertable, processModifiedFlag);
		} else {
			addValueInSecondPass(parent, value, currentMapper, entityName,
					xmlMappingData, propertyAuditingData, insertable, processModifiedFlag);
		}
	}

	private void addProperties(Element parent, Iterator<Property> properties, CompositeMapperBuilder currentMapper,
                               ClassAuditingData auditingData, String entityName, EntityXmlMappingData xmlMappingData,
                               boolean firstPass) {
        while (properties.hasNext()) {
            Property property = properties.next();
            String propertyName = property.getName();
			PropertyAuditingData propertyAuditingData = auditingData.getPropertyAuditingData(propertyName);
            if (propertyAuditingData != null) {
				addValue(parent, property.getValue(), currentMapper, entityName, xmlMappingData, propertyAuditingData,
						property.isInsertable(), firstPass, true);
            }
        }
    }

	private boolean checkPropertiesAudited(Iterator<Property> properties, ClassAuditingData auditingData) {
		while (properties.hasNext()) {
			Property property = properties.next();
            String propertyName = property.getName();
			PropertyAuditingData propertyAuditingData = auditingData.getPropertyAuditingData(propertyName);
            if (propertyAuditingData == null) {
				return false;
			}
		}

		return true;
	}

    protected String getSchema(String schemaFromAnnotation, Table table) {
        // Get the schema from the annotation ...
        String schema = schemaFromAnnotation;
        // ... if empty, try using the default ...
        if (StringTools.isEmpty(schema)) {
            schema = globalCfg.getDefaultSchemaName();

            // ... if still empty, use the same as the normal table.
            if (StringTools.isEmpty(schema)) {
                schema = table.getSchema();
            }
        }

        return schema;
    }

    protected String getCatalog(String catalogFromAnnotation, Table table) {
        // Get the catalog from the annotation ...
        String catalog = catalogFromAnnotation;
        // ... if empty, try using the default ...
        if (StringTools.isEmpty(catalog)) {
            catalog = globalCfg.getDefaultCatalogName();

            // ... if still empty, use the same as the normal table.
            if (StringTools.isEmpty(catalog)) {
                catalog = table.getCatalog();
            }
        }

        return catalog;
    }

    @SuppressWarnings({"unchecked"})
    private void createJoins(PersistentClass pc, Element parent, ClassAuditingData auditingData) {
        Iterator<Join> joins = pc.getJoinIterator();

        Map<Join, Element> joinElements = new HashMap<Join, Element>();
        entitiesJoins.put(pc.getEntityName(), joinElements);

        while (joins.hasNext()) {
            Join join = joins.next();

			// Checking if all of the join properties are audited
			if (!checkPropertiesAudited(join.getPropertyIterator(), auditingData)) {
				continue;
			}

            // Determining the table name. If there is no entry in the dictionary, just constructing the table name
            // as if it was an entity (by appending/prepending configured strings).
            String originalTableName = join.getTable().getName();
            String auditTableName = auditingData.getSecondaryTableDictionary().get(originalTableName);
            if (auditTableName == null) {
                auditTableName = verEntCfg.getAuditEntityName(originalTableName);
            }

            String schema = getSchema(auditingData.getAuditTable().schema(), join.getTable());
            String catalog = getCatalog(auditingData.getAuditTable().catalog(), join.getTable());

            Element joinElement = MetadataTools.createJoin(parent, auditTableName, schema, catalog);
            joinElements.put(join, joinElement);

            Element joinKey = joinElement.addElement("key");
            MetadataTools.addColumns(joinKey, join.getKey().getColumnIterator());
            MetadataTools.addColumn(joinKey, verEntCfg.getRevisionFieldName(), null, 0, 0, null, null, null);
        }
    }

    @SuppressWarnings({"unchecked"})
    private void addJoins(PersistentClass pc, CompositeMapperBuilder currentMapper, ClassAuditingData auditingData,
                          String entityName, EntityXmlMappingData xmlMappingData,boolean firstPass) {
        Iterator<Join> joins = pc.getJoinIterator();

        while (joins.hasNext()) {
            Join join = joins.next();
            Element joinElement = entitiesJoins.get(entityName).get(join);

			if (joinElement != null) {
            	addProperties(joinElement, join.getPropertyIterator(), currentMapper, auditingData, entityName,
                	    xmlMappingData, firstPass);
			}
        }
    }

    @SuppressWarnings({"unchecked"})
    private Triple<Element, ExtendedPropertyMapper, String> generateMappingData(
            PersistentClass pc, EntityXmlMappingData xmlMappingData, AuditTableData auditTableData,
            IdMappingData idMapper) {
        Element class_mapping = MetadataTools.createEntity(xmlMappingData.getMainXmlMapping(), auditTableData,
                pc.getDiscriminatorValue());
        ExtendedPropertyMapper propertyMapper = new MultiPropertyMapper();

        // Checking if there is a discriminator column
        if (pc.getDiscriminator() != null) {
            Element discriminator_element = class_mapping.addElement("discriminator");
            // Database column or SQL formula allowed to distinguish entity types
            MetadataTools.addColumnsOrFormulas(discriminator_element, pc.getDiscriminator().getColumnIterator());
            discriminator_element.addAttribute("type", pc.getDiscriminator().getType().getName());
        }

        // Adding the id mapping
        class_mapping.add((Element) idMapper.getXmlMapping().clone());

        // Adding the "revision type" property
        addRevisionType(class_mapping);

        return Triple.make(class_mapping, propertyMapper, null);
    }

    private Triple<Element, ExtendedPropertyMapper, String> generateInheritanceMappingData(
            PersistentClass pc, EntityXmlMappingData xmlMappingData, AuditTableData auditTableData,
            String inheritanceMappingType) {
        String extendsEntityName = verEntCfg.getAuditEntityName(pc.getSuperclass().getEntityName());
        Element class_mapping = MetadataTools.createSubclassEntity(xmlMappingData.getMainXmlMapping(),
                inheritanceMappingType, auditTableData, extendsEntityName, pc.getDiscriminatorValue());

        // The id and revision type is already mapped in the parent

        // Getting the property mapper of the parent - when mapping properties, they need to be included
        String parentEntityName = pc.getSuperclass().getEntityName();

        EntityConfiguration parentConfiguration = entitiesConfigurations.get(parentEntityName);
        if (parentConfiguration == null) {
            throw new MappingException("Entity '" + pc.getEntityName() + "' is audited, but its superclass: '" +
                    parentEntityName + "' is not.");
        }

        ExtendedPropertyMapper parentPropertyMapper = parentConfiguration.getPropertyMapper();
        ExtendedPropertyMapper propertyMapper = new SubclassPropertyMapper(new MultiPropertyMapper(), parentPropertyMapper);

        return Triple.make(class_mapping, propertyMapper, parentEntityName);
    }

    @SuppressWarnings({"unchecked"})
    public void generateFirstPass(PersistentClass pc, ClassAuditingData auditingData,
                                  EntityXmlMappingData xmlMappingData, boolean isAudited) {
        String schema = getSchema(auditingData.getAuditTable().schema(), pc.getTable());
        String catalog = getCatalog(auditingData.getAuditTable().catalog(), pc.getTable());

		if (!isAudited) {
			String entityName = pc.getEntityName();
			IdMappingData idMapper = idMetadataGenerator.addId(pc, false);

            if (idMapper == null) {
                // Unsupported id mapping, e.g. key-many-to-one. If the entity is used in auditing, an exception
                // will be thrown later on.
                LOG.debugf("Unable to create auditing id mapping for entity %s, because of an unsupported Hibernate id mapping (e.g. key-many-to-one)",
                           entityName);
                return;
            }

			ExtendedPropertyMapper propertyMapper = null;
			String parentEntityName = null;
			EntityConfiguration entityCfg = new EntityConfiguration(entityName, pc.getClassName(), idMapper, propertyMapper,
					parentEntityName);
			notAuditedEntitiesConfigurations.put(entityName, entityCfg);
			return;
		}

        String entityName = pc.getEntityName();
        LOG.debugf("Generating first-pass auditing mapping for entity %s", entityName);

        String auditEntityName = verEntCfg.getAuditEntityName(entityName);
        String auditTableName = verEntCfg.getAuditTableName(entityName, pc.getTable().getName());

        // Registering the audit entity name, now that it is known
        auditEntityNameRegister.register(auditEntityName);

        AuditTableData auditTableData = new AuditTableData(auditEntityName, auditTableName, schema, catalog);

        // Generating a mapping for the id
        IdMappingData idMapper = idMetadataGenerator.addId(pc, true);

        InheritanceType inheritanceType = InheritanceType.get(pc);

        // These properties will be read from the mapping data
        final Element class_mapping;
        final ExtendedPropertyMapper propertyMapper;
        final String parentEntityName;

        final Triple<Element, ExtendedPropertyMapper, String> mappingData;

        // Reading the mapping data depending on inheritance type (if any)
        switch (inheritanceType) {
            case NONE:
                mappingData = generateMappingData(pc, xmlMappingData, auditTableData, idMapper);
                break;

            case SINGLE:
                mappingData = generateInheritanceMappingData(pc, xmlMappingData, auditTableData, "subclass");
                break;

            case JOINED:
                mappingData = generateInheritanceMappingData(pc, xmlMappingData, auditTableData, "joined-subclass");

                // Adding the "key" element with all id columns...
                Element keyMapping = mappingData.getFirst().addElement("key");
                MetadataTools.addColumns(keyMapping, pc.getTable().getPrimaryKey().columnIterator());

                // ... and the revision number column, read from the revision info relation mapping.
                keyMapping.add((Element) cloneAndSetupRevisionInfoRelationMapping().element("column").clone());
                break;

            case TABLE_PER_CLASS:
                mappingData = generateInheritanceMappingData(pc, xmlMappingData, auditTableData, "union-subclass");
                break;

            default:
                throw new AssertionError("Impossible enum value.");
        }

        class_mapping = mappingData.getFirst();
        propertyMapper = mappingData.getSecond();
        parentEntityName = mappingData.getThird();

        xmlMappingData.setClassMapping(class_mapping);

        // Mapping unjoined properties
        addProperties(class_mapping, pc.getUnjoinedPropertyIterator(), propertyMapper,
                auditingData, pc.getEntityName(), xmlMappingData,
                true);

        // Creating and mapping joins (first pass)
        createJoins(pc, class_mapping, auditingData);
        addJoins(pc, propertyMapper, auditingData, pc.getEntityName(), xmlMappingData, true);

        // Storing the generated configuration
        EntityConfiguration entityCfg = new EntityConfiguration(auditEntityName,pc.getClassName(), idMapper,
                propertyMapper, parentEntityName);
        entitiesConfigurations.put(pc.getEntityName(), entityCfg);
    }

    @SuppressWarnings({"unchecked"})
    public void generateSecondPass(PersistentClass pc, ClassAuditingData auditingData,
                                   EntityXmlMappingData xmlMappingData) {
        String entityName = pc.getEntityName();
        LOG.debugf("Generating second-pass auditing mapping for entity %s", entityName);

        CompositeMapperBuilder propertyMapper = entitiesConfigurations.get(entityName).getPropertyMapper();

        // Mapping unjoined properties
        Element parent = xmlMappingData.getClassMapping();

        addProperties(parent, pc.getUnjoinedPropertyIterator(),
                propertyMapper, auditingData, entityName, xmlMappingData, false);

        // Mapping joins (second pass)
        addJoins(pc, propertyMapper, auditingData, entityName, xmlMappingData, false);
    }

    public Map<String, EntityConfiguration> getEntitiesConfigurations() {
        return entitiesConfigurations;
    }

    // Getters for generators and configuration

    BasicMetadataGenerator getBasicMetadataGenerator() {
        return basicMetadataGenerator;
    }

    Configuration getCfg() {
        return cfg;
    }

    GlobalConfiguration getGlobalCfg() {
        return globalCfg;
    }

    AuditEntitiesConfiguration getVerEntCfg() {
        return verEntCfg;
    }

    AuditStrategy getAuditStrategy() {
        return auditStrategy;
    }

    AuditEntityNameRegister getAuditEntityNameRegister() {
        return auditEntityNameRegister;
    }

    void throwUnsupportedTypeException(Type type, String entityName, String propertyName) {
        String message = "Type not supported for auditing: " + type.getClass().getName() +
                ", on entity " + entityName + ", property '" + propertyName + "'.";

        throw new MappingException(message);
    }

    /**
     * Reads the id mapping data of a referenced entity.
     * @param entityName Name of the entity which is the source of the relation.
     * @param referencedEntityName Name of the entity which is the target of the relation.
     * @param propertyAuditingData Auditing data of the property that is the source of the relation.
     * @param allowNotAuditedTarget Are not-audited target entities allowed.
     * @throws MappingException If a relation from an audited to a non-audited entity is detected, which is not
     * mapped using {@link RelationTargetAuditMode#NOT_AUDITED}.
     * @return The id mapping data of the related entity.
     */
    IdMappingData getReferencedIdMappingData(String entityName, String referencedEntityName,
                                             PropertyAuditingData propertyAuditingData,
                                             boolean allowNotAuditedTarget) {
        EntityConfiguration configuration = getEntitiesConfigurations().get(referencedEntityName);
		if (configuration == null) {
            RelationTargetAuditMode relationTargetAuditMode = propertyAuditingData.getRelationTargetAuditMode();
			configuration = getNotAuditedEntitiesConfigurations().get(referencedEntityName);

			if (configuration == null || !allowNotAuditedTarget || !RelationTargetAuditMode.NOT_AUDITED.equals(relationTargetAuditMode)) {
				throw new MappingException("An audited relation from " + entityName + "."
						+ propertyAuditingData.getName() + " to a not audited entity " + referencedEntityName + "!"
						+ (allowNotAuditedTarget ?
                            " Such mapping is possible, but has to be explicitly defined using @Audited(targetAuditMode = NOT_AUDITED)." :
                            ""));
			}
		}

        return configuration.getIdMappingData();
    }

	/**
	 * Get the notAuditedEntitiesConfigurations property.
	 *
	 * @return the notAuditedEntitiesConfigurations property value
	 */
	public Map<String, EntityConfiguration> getNotAuditedEntitiesConfigurations() {
		return notAuditedEntitiesConfigurations;
	}
}<|MERGE_RESOLUTION|>--- conflicted
+++ resolved
@@ -22,12 +22,9 @@
  * Boston, MA  02110-1301  USA
  */
 package org.hibernate.envers.configuration.metadata;
-<<<<<<< HEAD
 import java.util.HashMap;
 import java.util.Iterator;
 import java.util.Map;
-=======
->>>>>>> 07a0b293
 
 import org.dom4j.Element;
 import org.jboss.logging.Logger;
@@ -50,7 +47,6 @@
 import org.hibernate.envers.strategy.ValidityAuditStrategy;
 import org.hibernate.envers.tools.StringTools;
 import org.hibernate.envers.tools.Triple;
-<<<<<<< HEAD
 import org.hibernate.mapping.Collection;
 import org.hibernate.mapping.Join;
 import org.hibernate.mapping.PersistentClass;
@@ -63,15 +59,6 @@
 import org.hibernate.type.OneToOneType;
 import org.hibernate.type.TimestampType;
 import org.hibernate.type.Type;
-=======
-import org.hibernate.mapping.*;
-import org.hibernate.type.*;
-import org.jboss.logging.Logger;
->>>>>>> 07a0b293
-
-import java.util.HashMap;
-import java.util.Iterator;
-import java.util.Map;
 
 /**
  * @author Adam Warski (adam at warski dot org)
@@ -181,7 +168,8 @@
     }
 
 	private void addValueInFirstPass(Element parent, Value value, CompositeMapperBuilder currentMapper, String entityName,
-									 EntityXmlMappingData xmlMappingData, PropertyAuditingData propertyAuditingData, boolean insertable, boolean processModifiedFlag) {
+									 EntityXmlMappingData xmlMappingData, PropertyAuditingData propertyAuditingData,
+                                     boolean insertable, boolean processModifiedFlag) {
 		Type type = value.getType();
 
 		if (basicMetadataGenerator.addBasic(parent, propertyAuditingData, value, currentMapper, insertable, false)) {
