--- conflicted
+++ resolved
@@ -132,11 +132,7 @@
 	// subclass discrimination works by assigning particular
 	// values to certain combinations of null primary key
 	// values in the outer join using an SQL CASE
-<<<<<<< HEAD
 	private final Map<Object,String> subclassesByDiscriminatorValue = new HashMap<>();
-=======
-	private final Map<Object, String> subclassesByDiscriminatorValue = new HashMap<>();
->>>>>>> 7570f39d
 	private final String[] discriminatorValues;
 	private final String[] notNullColumnNames;
 	private final int[] notNullColumnTableNumbers;
@@ -875,9 +871,6 @@
 	}
 
 	public String getSubclassForDiscriminatorValue(Object value) {
-<<<<<<< HEAD
-		return subclassesByDiscriminatorValue.get( value );
-=======
 		if ( value == null ) {
 			return subclassesByDiscriminatorValue.get( NULL_DISCRIMINATOR );
 		}
@@ -888,7 +881,6 @@
 			}
 			return result;
 		}
->>>>>>> 7570f39d
 	}
 
 	@Override
