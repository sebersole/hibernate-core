--- conflicted
+++ resolved
@@ -180,7 +180,6 @@
     }
 }
 
-<<<<<<< HEAD
 ext {
     jaxbTargetDir = file( "${buildDir}/generated-src/jaxb/main" )
 }
@@ -199,13 +198,6 @@
         sourceDirs += file( "${buildDir}/generated-src/antlr/main" )
     }
 }
-=======
-//idea {
-//	module {
-//		sourceDirs += file( "${buildDir}/generated-src/antlr/main" )
-//	}
-//}
->>>>>>> 6cf7fdaa
 
 xjc {
     outputDir = project.jaxbTargetDir
@@ -328,7 +320,6 @@
     }
 }
 
-<<<<<<< HEAD
 
 // ~~~~~~~~~~~~~~~~~~~~~~~~~~~~~~~~~~~~~~~~~~~~~~~~~~~~~~~~~~~~~~~~~~~~~~~~~~~~
 // Custom Antlr v4 Plugin
@@ -449,8 +440,8 @@
             args sourceFile.absolutePath
         }
     }
-}
-=======
+
+}
 //Create the task that runs the integration tests found from the
 //configured source directory and uses the correct classpath.
 task testJavassist(type: Test) {
@@ -463,4 +454,3 @@
 
 check.dependsOn testJavassist
 testJavassist.mustRunAfter test
->>>>>>> 6cf7fdaa
