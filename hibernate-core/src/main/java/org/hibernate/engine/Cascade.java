--- conflicted
+++ resolved
@@ -22,6 +22,7 @@
  * Boston, MA  02110-1301  USA
  */
 package org.hibernate.engine;
+
 import java.io.Serializable;
 import java.util.Collection;
 import java.util.HashSet;
@@ -41,11 +42,7 @@
 import org.hibernate.type.CompositeType;
 import org.hibernate.type.EntityType;
 import org.hibernate.type.Type;
-<<<<<<< HEAD
-import org.hibernate.util.CollectionHelper;
 import org.jboss.logging.Logger;
-=======
->>>>>>> 0b10334e
 
 /**
  * Delegate responsible for, in conjunction with the various
