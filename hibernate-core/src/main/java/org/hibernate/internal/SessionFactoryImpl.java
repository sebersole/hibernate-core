--- conflicted
+++ resolved
@@ -382,7 +382,6 @@
 		}
 	}
 
-<<<<<<< HEAD
 	private void primeSecondLevelCacheRegions(MetadataImplementor mappingMetadata) {
 		final Map<String, DomainDataRegionConfigImpl.Builder> regionConfigBuilders = new ConcurrentHashMap<>();
 
@@ -435,13 +434,13 @@
 		}
 
 		getCache().prime( regionConfigs );
-=======
+	}
+
 	private SessionBuilder buildTemporarySessionOpenOptions() {
 		return withOptions()
 				.autoClose( false )
 				.flushMode( FlushMode.MANUAL )
 				.connectionHandlingMode( PhysicalConnectionHandlingMode.DELAYED_ACQUISITION_AND_RELEASE_AFTER_STATEMENT );
->>>>>>> c9a373c1
 	}
 
 	private void prepareEventListeners(MetadataImplementor metadata) {
